/*
Copyright 2018 The Skaffold Authors

Licensed under the Apache License, Version 2.0 (the "License");
you may not use this file except in compliance with the License.
You may obtain a copy of the License at

    http://www.apache.org/licenses/LICENSE-2.0

Unless required by applicable law or agreed to in writing, software
distributed under the License is distributed on an "AS IS" BASIS,
WITHOUT WARRANTIES OR CONDITIONS OF ANY KIND, either express or implied.
See the License for the specific language governing permissions and
limitations under the License.
*/

package kubectl

import (
	"bufio"
	"bytes"
	"context"
	"io"
	"os/exec"
<<<<<<< HEAD
	"strings"
=======
	"sync"
>>>>>>> 3ec48356

	latest "github.com/GoogleContainerTools/skaffold/pkg/skaffold/schema/v1alpha4"
	"github.com/GoogleContainerTools/skaffold/pkg/skaffold/util"
	"github.com/pkg/errors"
	"github.com/sirupsen/logrus"
)

// CLI holds parameters to run kubectl.
type CLI struct {
	Namespace   string
	KubeContext string
	Flags       latest.KubectlFlags

	version       ClientVersion
	versionOnce   sync.Once
	previousApply ManifestList
}

// Delete runs `kubectl delete` on a list of manifests.
func (c *CLI) Delete(ctx context.Context, out io.Writer, manifests ManifestList) error {
	if err := c.Run(ctx, manifests.Reader(), out, "delete", c.Flags.Delete, "--ignore-not-found=true", "-f", "-"); err != nil {
		return errors.Wrap(err, "kubectl delete")
	}

	return nil
}

// Apply runs `kubectl apply` on a list of manifests.
func (c *CLI) Apply(ctx context.Context, out io.Writer, manifests ManifestList) (ManifestList, error) {
	// Only redeploy modified or new manifests
	// TODO(dgageot): should we delete a manifest that was deployed and is not anymore?
	updated := c.previousApply.Diff(manifests)
	logrus.Debugln(len(manifests), "manifests to deploy.", len(updated), "are updated or new")
	c.previousApply = manifests
	if len(updated) == 0 {
		return nil, nil
	}
<<<<<<< HEAD
	for _, mfst := range manifests {
		buf := bytes.NewBuffer([]byte{})
		writer := bufio.NewWriter(buf)
		ml := ManifestList{mfst}
		if err := c.Run(ctx, ml.Reader(), writer, "apply", c.Flags.Apply, "-f", "-"); err != nil {
			if !strings.Contains(buf.String(), "field is immutable") {
				return nil, err
			}
			// If the output contains the string 'field is immutable', we want to delete the object and recreate it
			// See Issue #891 for more information
			if err := c.Delete(ctx, out, ml); err != nil {
				return nil, errors.Wrap(err, "deleting manifest")
			}
			if err := c.Run(ctx, ml.Reader(), out, "apply", c.Flags.Apply, "-f", "-"); err != nil {
				return nil, errors.Wrap(err, "kubectl apply after deletion")
			}
		} else {
			// Write output to out
			if _, err := out.Write(buf.Bytes()); err != nil {
				return nil, errors.Wrap(err, "writing to out")
			}
		}
=======

	if err := c.Run(ctx, updated.Reader(), out, "apply", c.Flags.Apply, "-f", "-"); err != nil {
		return nil, errors.Wrap(err, "kubectl apply")
>>>>>>> 3ec48356
	}
	return updated, nil
}

// Run shells out kubectl CLI.
func (c *CLI) Run(ctx context.Context, in io.Reader, out io.Writer, command string, commandFlags []string, arg ...string) error {
	args := []string{"--context", c.KubeContext}
	if c.Namespace != "" {
		args = append(args, "--namespace", c.Namespace)
	}
	args = append(args, c.Flags.Global...)
	args = append(args, command)
	args = append(args, commandFlags...)
	args = append(args, arg...)

	cmd := exec.CommandContext(ctx, "kubectl", args...)
	cmd.Stdin = in
	cmd.Stdout = out
	cmd.Stderr = out

	return util.RunCmd(cmd)
}<|MERGE_RESOLUTION|>--- conflicted
+++ resolved
@@ -17,16 +17,10 @@
 package kubectl
 
 import (
-	"bufio"
-	"bytes"
 	"context"
 	"io"
 	"os/exec"
-<<<<<<< HEAD
-	"strings"
-=======
 	"sync"
->>>>>>> 3ec48356
 
 	latest "github.com/GoogleContainerTools/skaffold/pkg/skaffold/schema/v1alpha4"
 	"github.com/GoogleContainerTools/skaffold/pkg/skaffold/util"
@@ -64,35 +58,12 @@
 	if len(updated) == 0 {
 		return nil, nil
 	}
-<<<<<<< HEAD
-	for _, mfst := range manifests {
-		buf := bytes.NewBuffer([]byte{})
-		writer := bufio.NewWriter(buf)
-		ml := ManifestList{mfst}
-		if err := c.Run(ctx, ml.Reader(), writer, "apply", c.Flags.Apply, "-f", "-"); err != nil {
-			if !strings.Contains(buf.String(), "field is immutable") {
-				return nil, err
-			}
-			// If the output contains the string 'field is immutable', we want to delete the object and recreate it
-			// See Issue #891 for more information
-			if err := c.Delete(ctx, out, ml); err != nil {
-				return nil, errors.Wrap(err, "deleting manifest")
-			}
-			if err := c.Run(ctx, ml.Reader(), out, "apply", c.Flags.Apply, "-f", "-"); err != nil {
-				return nil, errors.Wrap(err, "kubectl apply after deletion")
-			}
-		} else {
-			// Write output to out
-			if _, err := out.Write(buf.Bytes()); err != nil {
-				return nil, errors.Wrap(err, "writing to out")
-			}
-		}
-=======
 
-	if err := c.Run(ctx, updated.Reader(), out, "apply", c.Flags.Apply, "-f", "-"); err != nil {
+	// Add --force flag to delete and redeploy image if changes can't be applied
+	if err := c.Run(ctx, updated.Reader(), out, "apply", c.Flags.Apply, "--force", "-f", "-"); err != nil {
 		return nil, errors.Wrap(err, "kubectl apply")
->>>>>>> 3ec48356
 	}
+
 	return updated, nil
 }
 
